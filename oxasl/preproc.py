"""
OXASL - ASL data preprocessing

Copyright (c) 2008-2020 Univerisity of Oxford
"""
from __future__ import print_function

import sys

<<<<<<< HEAD
import scipy
import numpy as np 

=======
>>>>>>> f6a6ade1
import fsl.wrappers as fsl
from fsl.data.image import Image

import scipy
import numpy as np

from oxasl import Workspace, image
from oxasl.options import AslOptionParser, OptionCategory, OptionGroup, GenericOptions

def run(wsp):
    wsp.log.write("\nPre-processing input images\n")
    wsp.sub("preproc")
    wsp.preproc.asldata = wsp.input.asldata
    wsp.preproc.aslspace = wsp.preproc.asldata.mean()
    try:
        wsp.preproc.pwi = wsp.asldata.perf_weighted()
    except:
        # Ignore - not all data can generate a PWI
        pass

    if wsp.calib_first_vol and wsp.input.calib is None:
        wsp.input.calib = wsp.asldata.calib

    wsp.preproc.calib = _single_volume(wsp, wsp.input.calib)
    wsp.preproc.cref = _single_volume(wsp, wsp.input.cref)
    wsp.preproc.cact = _single_volume(wsp, wsp.input.cact)
    wsp.preproc.cblip = _single_volume(wsp, wsp.input.cblip)

def _single_volume(wsp, img, moco=True, discard_first=True):
    """
    Convert a potentially 4D image into a single 3D volume

    :param moco: If True, perform basic motion correction
    :param discard_first: If True, discard first volume if nvols > 1

    """
    if img is not None:
        wsp.log.write(" - Pre-processing image: %s\n" % img.name)
        if img.ndim == 4:
            if discard_first and img.shape[3] > 1:
                wsp.log.write("   - Removing first volume to ensure data is in steady state\n")
                img = image.Image(img.data[..., :-1], header=img.header)

            if moco and img.shape[3] > 1:
                if moco:
                    wsp.log.write("   - Motion correcting\n")
                    img = fsl.mcflirt(img, out=fsl.LOAD, log=wsp.fsllog)["out"]

            wsp.log.write("   - Taking mean across volumes\n")
            img = image.Image(np.mean(img.data, axis=-1), header=img.header)

        return img
    else:
        return None

def preprocess(wsp):
    """
    Basic preprocessing of ASL data

    :param wsp: Workspace object

    Required workspace attributes
    -----------------------------

     - ``asldata`` : AslImage containing data to preprocess


    Optional workspace attributes
    -----------------------------

     - ``diff`` : If True, perform tag/control subtraction
     - ``reorder`` : If specified, reorder the data using this ordering string
     - ``mc`` : If True, perform motion correction using mcflirt
     - ``smooth`` : If True, perform smoothing
     - ``fwhm`` : If smooth=True, the full-width-half-maximum for the smoothing kernel
     - ``ref`` : If mc=True, a reference image for motion correction (default is to use the middle volume)

    Workspace attributes updated
    -----------------------------

     - ``asldata_preproc`` : preprocessed AslImage instance
    """
    wsp.log.write("ASL preprocessing...\n")

    wsp.asldata_preproc = wsp.asldata

    if wsp.diff:
        if wsp.asldata.iaf == "hadamard":
            wsp.log.write("  - Hadamard decoding\n")
        else:
            wsp.log.write("  - Tag-control subtraction\n")
        wsp.asldata_preproc = wsp.asldata_preproc.diff()

    if wsp.reorder:
        wsp.log.write("  - Re-ordering to %s\n" % wsp.reorder)
        if "l" in wsp.reorder.lower() and wsp.diff:
            wsp.reorder = wsp.reorder.replace("l", "")
        wsp.asldata_preproc = wsp.asldata_preproc.reorder(wsp.reorder)

    if wsp.mc:
        wsp.log.write("  - Motion correction\n")
        mcimg = fsl.mcflirt(wsp.asldata_preproc, cost="mutualinfo", out=fsl.LOAD, reffile=wsp.ref)["out"]
        wsp.asldata_preproc = wsp.asldata_preproc.derived(mcimg.data, suffix="_mc")

    if wsp.smooth:
        wsp.sigma = round(wsp.fwhm / 2.355, 2)
        wsp.log.write("  - Spatial smoothing with FWHM: %f (sigma=%f)\n" % (wsp.fwhm, wsp.sigma))
        smoothed = scipy.ndimage.gaussian_filter(wsp.asldata_preproc.data, sigma=wsp.sigma)
        wsp.asldata_preproc = wsp.asldata_preproc.derived(smoothed, suffix="_smooth")

    wsp.log.write("DONE\n\n")

class AslPreprocOptions(OptionCategory):
    """
    OptionCategory which contains options for preprocessing ASL data
    """

    def __init__(self, **kwargs):
        OptionCategory.__init__(self, "preproc")

    def groups(self, parser):
        group = OptionGroup(parser, "Preprocessing")
        group.add_option("--diff", help="Perform tag-control subtraction / Hadamard decoding", action="store_true", default=False)
        group.add_option("--smooth", help="Spatially smooth data", action="store_true", default=False)
        group.add_option("--fwhm", help="FWHM for spatial filter kernel", type="float", default=6)
        group.add_option("--mc", help="Motion correct data", action="store_true", default=False)
        group.add_option("--ref", help="Optional reference image for motion correction", type="image", default=None)
        group.add_option("--reorder", help="Re-order data in specified order")
        return [group, ]

def main():
    """
    Entry point for command line tool
    """
    try:
        parser = AslOptionParser(usage="asl_preproc -i <filename> [options]")
        parser.add_category(GenericOptions(output_type="file"))
        parser.add_category(image.Options())
        parser.add_category(AslPreprocOptions())

        options, _ = parser.parse_args()
        if not options.output:
            options.output = "oxasl_preproc_out"
        wsp = Workspace(auto_asldata=True, **vars(options))

        print("")
        wsp.asldata.summary()
        preprocess(wsp)
        wsp.asldata_preproc.save(options.output)

    except ValueError as exc:
        sys.stderr.write("ERROR: " + str(exc) + "\n")
        sys.exit(1)

if __name__ == "__main__":
    main()<|MERGE_RESOLUTION|>--- conflicted
+++ resolved
@@ -7,12 +7,6 @@
 
 import sys
 
-<<<<<<< HEAD
-import scipy
-import numpy as np 
-
-=======
->>>>>>> f6a6ade1
 import fsl.wrappers as fsl
 from fsl.data.image import Image
 
